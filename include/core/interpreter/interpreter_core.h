#ifndef INTERPRETER_CORE_H
#define INTERPRETER_CORE_H

#include "../ast.h"
#include "../jit_compiler.h"
#include "../../runtime/runtime.h"
#include "../../utils/shared_utilities.h"
#include <stddef.h>
#include <stdint.h>

// ============================================================================
// INTERPRETER CORE STRUCTURES AND LIFECYCLE
// ============================================================================

// Forward declarations
struct Environment;
typedef struct Environment Environment;

// Value optimization flags
#define VALUE_FLAG_CACHED     0x01    // Value has cached data
#define VALUE_FLAG_IMMUTABLE  0x02    // Value cannot be modified
#define VALUE_FLAG_REFCOUNTED   0x04    // Value uses reference counting
#define VALUE_FLAG_POOLED     0x08    // Value allocated from pool

// Value types
typedef enum {
    VALUE_NULL,
    VALUE_BOOLEAN,
    VALUE_NUMBER,
    VALUE_STRING,
    VALUE_RANGE,
    VALUE_ARRAY,
    VALUE_OBJECT,
    VALUE_HASH_MAP,
    VALUE_SET,
    VALUE_FUNCTION,
    VALUE_ASYNC_FUNCTION,
    VALUE_PROMISE,
    VALUE_CLASS,
    VALUE_MODULE,
    VALUE_ERROR
} ValueType;

// Value union
typedef union {
    int boolean_value;
    double number_value;
    char* string_value;
    struct {
        double start;
        double end;
        double step;
        int inclusive;
    } range_value;
    struct {
        void** elements;
        size_t count;
        size_t capacity;
    } array_value;
    struct {
        char** keys;
        void** values;
        size_t count;
        size_t capacity;
    } object_value;
    struct {
        void** keys;
        void** values;
        size_t count;
        size_t capacity;
    } hash_map_value;
    struct {
        void** elements;
        size_t count;
        size_t capacity;
    } set_value;
    struct {
        ASTNode* body;
        ASTNode** parameters;
        size_t parameter_count;
        char* return_type;
        struct Environment* captured_environment;  // For closures
    } function_value;
    struct {
        ASTNode* body;
        ASTNode** parameters;
        size_t parameter_count;
        char* return_type;
        struct Environment* captured_environment;  // For closures
    } async_function_value;
    struct {
        int is_resolved;
        int is_rejected;
        char* error_message;
        char* resolved_data;  // Simple string representation for now
    } promise_value;
    struct {
        char* class_name;
        char* parent_class_name;  // Name of parent class for inheritance
        ASTNode* class_body;  // The class definition body (fields and methods)
        struct Environment* class_environment;  // Environment for class scope
    } class_value;
    struct {
        char* module_name;
        char* module_path;
        struct Environment* module_environment;  // Environment for module scope
        struct Environment* exports;  // Exported symbols
        int is_loaded;  // Whether the module has been loaded
    } module_value;
    struct {
        char* error_message;
        char* error_type;  // Type of error (e.g., "TypeError", "ValueError")
        int error_line;
        int error_column;
    } error_value;
} ValueData;

// Value cache structure
typedef struct {
    void* cached_ptr;
    double cached_numeric;
    size_t cached_length;
} ValueCache;

// Value structure
typedef struct Value {
    ValueType type;
    ValueData data;
    uint8_t flags;  // Optimization flags
    uint32_t ref_count;  // Reference count for memory management
    ValueCache cache;  // Cached data for optimization
} Value;

// ============================================================================
// ENVIRONMENT STRUCTURE
// ============================================================================

struct Environment {
    struct Environment* parent;
    char** names;
    Value* values;
    size_t count;
    size_t capacity;
};

// ============================================================================
// CALL FRAME STRUCTURE
// ============================================================================

typedef struct CallFrame {
    const char* function_name;
    const char* file_name;
    int line;
    int column;
    const char* source_line;  // The actual source code line
    struct CallFrame* next;
} CallFrame;

// ============================================================================
// INTERPRETER STRUCTURE
// ============================================================================

typedef struct Interpreter {
    Environment* global_environment;
    Environment* current_environment;
    
    // Return handling
    int has_return;
    Value return_value;
    
    // Error handling
    int has_error;
    char* error_message;
    int error_line;
    int error_column;
    
    // Control flow
    int break_depth;
    int continue_depth;
    int try_depth;
    
    // Type checking
    char* current_function_return_type;
    
    // Class context
    Value* self_context;  // Current 'self' object for method calls
    
    // Enhanced error handling
    CallFrame* call_stack;
    size_t stack_depth;
    size_t max_stack_depth;
    size_t recursion_count;
    
    // Test mode - allows continued execution after errors
    int test_mode;
    size_t max_recursion_depth;
    
    // JIT compilation
    JitContext* jit_context;
    int jit_enabled;
    int jit_mode;
    
    // Macro system
    struct MacroExpander* macro_expander;
    
<<<<<<< HEAD
    // Compile-time evaluation support
    struct CompileTimeEvaluator* compile_time_evaluator;
    
    // Benchmark timing support
    int benchmark_mode;           // Enable timing instrumentation
    uint64_t execution_time_ns;   // Total execution time in nanoseconds
    uint64_t start_time_ns;       // Start time for current execution
    
    // Hot spot tracking support
    void* hot_spot_tracker;       // HotSpotTracker instance
    
    // Micro-JIT compiler support
    void* micro_jit_context;      // MicroJitContext instance
    
    // Value specialization support
    void* value_specializer;      // ValueSpecializer instance
    
    // Adaptive executor support
    void* adaptive_executor;      // AdaptiveExecutor instance
=======
    // Source tracking
    const char* current_source;
    const char* current_file;
>>>>>>> 55e05eee
} Interpreter;

// ============================================================================
// INTERPRETER LIFECYCLE FUNCTIONS
// ============================================================================

Interpreter* interpreter_create(void);
void interpreter_free(Interpreter* interpreter);
void interpreter_reset(Interpreter* interpreter);

// ============================================================================
// INTERPRETER EXECUTION FUNCTIONS
// ============================================================================

Value interpreter_execute(Interpreter* interpreter, ASTNode* node);
Value interpreter_eval_file(Interpreter* interpreter, const char* filename);
Value interpreter_eval_string(Interpreter* interpreter, const char* source);
Value interpreter_execute_program(Interpreter* interpreter, ASTNode* node);

// ============================================================================
// INTERPRETER ERROR HANDLING FUNCTIONS
// ============================================================================

void interpreter_set_error(Interpreter* interpreter, const char* message, int line, int column);
void interpreter_clear_error(Interpreter* interpreter);
int interpreter_has_error(Interpreter* interpreter);
void interpreter_set_test_mode(Interpreter* interpreter, int test_mode);
const char* interpreter_get_error(Interpreter* interpreter);

// ============================================================================
// INTERPRETER CALL STACK FUNCTIONS
// ============================================================================

void interpreter_push_call_frame(Interpreter* interpreter, const char* function_name, const char* file_name, int line, int column);
void interpreter_pop_call_frame(Interpreter* interpreter);
void interpreter_print_stack_trace(Interpreter* interpreter);

// ============================================================================
// ENVIRONMENT FUNCTIONS
// ============================================================================

Environment* environment_create(Environment* parent);
void environment_free(Environment* env);
void environment_define(Environment* env, const char* name, Value value);
Value environment_get(Environment* env, const char* name);
int environment_set(Environment* env, const char* name, Value value);
int environment_exists(Environment* env, const char* name);

// ============================================================================
// INTERPRETER CONTEXT FUNCTIONS
// ============================================================================

void interpreter_set_self_context(Interpreter* interpreter, Value* self);
Value* interpreter_get_self_context(Interpreter* interpreter);

// ============================================================================
// INTERPRETER EXCEPTION FUNCTIONS
// ============================================================================

void interpreter_throw_exception(Interpreter* interpreter, const char* message, int line, int column);
void interpreter_set_source(Interpreter* interpreter, const char* source, const char* filename);

// ============================================================================
// VALUE UTILITY FUNCTIONS
// ============================================================================

void value_print(Value* value);
Value value_to_string(Value* value);
Value value_clone(Value* value);
void value_free(Value* value);
int value_equals(Value* a, Value* b);

// Benchmark timing functions
void interpreter_set_benchmark_mode(Interpreter* interpreter, int enabled);
uint64_t interpreter_get_execution_time_ns(Interpreter* interpreter);
void interpreter_start_timing(Interpreter* interpreter);
void interpreter_stop_timing(Interpreter* interpreter);

#endif // INTERPRETER_CORE_H<|MERGE_RESOLUTION|>--- conflicted
+++ resolved
@@ -203,31 +203,9 @@
     // Macro system
     struct MacroExpander* macro_expander;
     
-<<<<<<< HEAD
-    // Compile-time evaluation support
-    struct CompileTimeEvaluator* compile_time_evaluator;
-    
-    // Benchmark timing support
-    int benchmark_mode;           // Enable timing instrumentation
-    uint64_t execution_time_ns;   // Total execution time in nanoseconds
-    uint64_t start_time_ns;       // Start time for current execution
-    
-    // Hot spot tracking support
-    void* hot_spot_tracker;       // HotSpotTracker instance
-    
-    // Micro-JIT compiler support
-    void* micro_jit_context;      // MicroJitContext instance
-    
-    // Value specialization support
-    void* value_specializer;      // ValueSpecializer instance
-    
-    // Adaptive executor support
-    void* adaptive_executor;      // AdaptiveExecutor instance
-=======
     // Source tracking
     const char* current_source;
     const char* current_file;
->>>>>>> 55e05eee
 } Interpreter;
 
 // ============================================================================
@@ -300,10 +278,4 @@
 void value_free(Value* value);
 int value_equals(Value* a, Value* b);
 
-// Benchmark timing functions
-void interpreter_set_benchmark_mode(Interpreter* interpreter, int enabled);
-uint64_t interpreter_get_execution_time_ns(Interpreter* interpreter);
-void interpreter_start_timing(Interpreter* interpreter);
-void interpreter_stop_timing(Interpreter* interpreter);
-
 #endif // INTERPRETER_CORE_H