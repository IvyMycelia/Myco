#include "interpreter.h"
#include "environment.h"
#include "enhanced_error_system.h"
#include "debug_system.h"
#include "repl_debug.h"
#include "macros.h"
// #include "compile_time.h" // Temporarily disabled due to type system issues
#include "shared_utilities.h"
#include "libs/array.h"
#include "interpreter/value_operations.h"
#include "interpreter/method_handlers.h"
#include "interpreter/eval_engine.h"
#include <stdlib.h>
#include <string.h>
#include <stdio.h>
<<<<<<< HEAD
#include <time.h>
#include <stdint.h>
=======
#include "../../include/core/bytecode.h"
>>>>>>> ea7708d0

// Forward declarations for pattern matching functions
static int pattern_matches(Interpreter* interpreter, Value* value, ASTNode* pattern);
static int pattern_matches_type(Value* value, const char* type_name);
static int pattern_matches_destructure(Interpreter* interpreter, Value* value, ASTNode* pattern);
static int pattern_matches_guard(Interpreter* interpreter, Value* value, ASTNode* pattern);
static int pattern_matches_or(Interpreter* interpreter, Value* value, ASTNode* pattern);
static int pattern_matches_and(Interpreter* interpreter, Value* value, ASTNode* pattern);
static int pattern_matches_range(Interpreter* interpreter, Value* value, ASTNode* pattern);
static int pattern_matches_regex(Interpreter* interpreter, Value* value, ASTNode* pattern);

// Global error and debug systems
EnhancedErrorSystem* global_error_system = NULL;
static DebugSystem* global_debug_system = NULL;
static ReplDebugSession* global_repl_session = NULL;

// ANSI color codes for terminal output
#define ANSI_COLOR_RED     "\x1b[31m"
#define ANSI_COLOR_RESET   "\x1b[0m"
#include "libs/math.h"
#include "libs/array.h"
#include "libs/string.h"
#include "libs/sets.h"
#include "libs/maps.h"
#include "libs/trees.h"
#include "libs/graphs.h"
#include "libs/heaps.h"
#include "libs/queues.h"
#include "libs/stacks.h"
#include "libs/server/server.h"
#include "libs/builtin_libs.h"

// Placeholder interpreter implementation
// This will be replaced with the full implementation

Interpreter* interpreter_create(void) {
    Interpreter* interpreter = shared_malloc_safe(sizeof(Interpreter), "interpreter", "unknown_function", 28);
    if (!interpreter) return NULL;
    
    // Initialize global systems if not already done
    if (!global_error_system) {
        global_error_system = enhanced_error_system_create();
    }
    if (!global_debug_system) {
        global_debug_system = debug_system_create();
    }
    if (!global_repl_session) {
        global_repl_session = repl_debug_session_create();
    }
    
    interpreter->global_environment = NULL;
    interpreter->current_environment = NULL;
    interpreter->has_return = 0;
    interpreter->has_error = 0;
    interpreter->error_message = NULL;
    interpreter->error_line = 0;
    interpreter->error_column = 0;
    interpreter->break_depth = 0;
    interpreter->continue_depth = 0;
    interpreter->try_depth = 0;
    interpreter->current_function_return_type = NULL;
    interpreter->self_context = NULL;
    
    // Test mode - disabled by default
    interpreter->test_mode = 0;
    
    // Enhanced error handling initialization
    interpreter->call_stack = NULL;
    interpreter->stack_depth = 0;
    interpreter->max_stack_depth = 1000;  // Reasonable limit
    interpreter->recursion_count = 0;
    interpreter->max_recursion_depth = 100;  // Reasonable limit
    
    // JIT compilation initialization
    interpreter->jit_context = NULL;
    interpreter->jit_enabled = 0;
    interpreter->jit_mode = 0;
    
    // Benchmark timing initialization
    interpreter->benchmark_mode = 0;
    interpreter->execution_time_ns = 0;
    interpreter->start_time_ns = 0;
    
    // Hot spot tracking initialization
    interpreter->hot_spot_tracker = NULL;
    
    // Micro-JIT compiler initialization
    interpreter->micro_jit_context = NULL;
    
    // Value specialization initialization
    interpreter->value_specializer = NULL;
    
    // Adaptive executor initialization
    interpreter->adaptive_executor = NULL;
    
    // Macro system initialization
    interpreter->macro_expander = macro_expander_create();
    
    // Compile-time evaluation initialization
    // interpreter->compile_time_evaluator = compile_time_evaluator_create(); // Temporarily disabled
    
    // Setup global env
    interpreter->global_environment = environment_create(NULL);
    interpreter->current_environment = interpreter->global_environment;
    
    // Register all built-in libraries
    register_all_builtin_libraries(interpreter);
    
    return interpreter;
}

void interpreter_free(Interpreter* interpreter) {
    if (interpreter) {
        if (interpreter->error_message) {
            shared_free_safe(interpreter->error_message, "interpreter", "unknown_function", 66);
        }
        
        // Clean up global systems if this is the last interpreter
        // Note: In a real implementation, you'd want reference counting
        // For now, we'll keep the global systems alive
        
        // Clean up call stack
        CallFrame* frame = interpreter->call_stack;
        while (frame) {
            CallFrame* next = frame->next;
            shared_free_safe((void*)frame->function_name, "interpreter", "unknown_function", 73);
            shared_free_safe((void*)frame->file_name, "interpreter", "unknown_function", 74);
            shared_free_safe(frame, "interpreter", "unknown_function", 75);
            frame = next;
        }
        
        // Clean up JIT context
        if (interpreter->jit_context) {
            jit_context_free(interpreter->jit_context);
        }
        
        // Clean up macro expander
        if (interpreter->macro_expander) {
            macro_expander_free(interpreter->macro_expander);
        }
        
        // Clean up compile-time evaluator
        // if (interpreter->compile_time_evaluator) {
        //     compile_time_evaluator_free(interpreter->compile_time_evaluator);
        // }
        
        if (interpreter->global_environment) {
            environment_free(interpreter->global_environment);
        }
        if (interpreter->current_environment && interpreter->current_environment != interpreter->global_environment) {
            environment_free(interpreter->current_environment);
        }
        shared_free_safe(interpreter, "interpreter", "unknown_function", 90);
    }
}

void interpreter_reset(Interpreter* interpreter) {
    if (interpreter) {
        interpreter->has_return = 0;
        interpreter->has_error = 0;
        if (interpreter->error_message) {
            shared_free_safe(interpreter->error_message, "interpreter", "unknown_function", 99);
            interpreter->error_message = NULL;
        }
        interpreter->error_line = 0;
        interpreter->error_column = 0;
    }
}

// eval_node is declared in eval_engine.h

// Helper function to handle super method calls

// Helper function to handle server method calls

// Helper function to handle request method calls

// Helper function to handle response method calls

// Helper function to handle route group method calls

// Helper function to handle server library method calls

// Helper function to handle method calls

Value value_create_error(const char* message, int code) { Value v = {0}; return v; }

// eval_node and interpreter_execute are now defined in eval_core.c
Value interpreter_execute_program(Interpreter* interpreter, ASTNode* node) {
    if (!node) return value_create_null();
    
    // Clear any previous errors before starting execution
    if (interpreter) {
        interpreter_clear_error(interpreter);
    }
    
    // Default: use bytecode VM for interpretation unless explicitly disabled via CLI
    extern int g_force_ast_only; // defined in CLI layer
    if (1) { // Enable bytecode execution
        BytecodeProgram* bc = bytecode_program_create();
        if (bc && bytecode_compile_program(bc, node, interpreter)) {
            Value r = bytecode_execute(bc, interpreter, 0); // Debug disabled
            bytecode_program_free(bc);
            return r;
        }
        if (bc) bytecode_program_free(bc);
        // Fallback to AST if bytecode failed (safety)
    }

    if (node->type == AST_NODE_BLOCK) {
        for (size_t i = 0; i < node->data.block.statement_count; i++) {
            // Stop execution if there's an error (like Python)
            eval_node(interpreter, node->data.block.statements[i]);
            if (interpreter_has_error(interpreter)) {
                return value_create_null();
            }
        }
        return value_create_null();
    }
    return eval_node(interpreter, node);
}
Value interpreter_execute_statement(Interpreter* interpreter, ASTNode* node) { Value v = {0}; return v; }
Value interpreter_execute_expression(Interpreter* interpreter, ASTNode* node) { Value v = {0}; return v; }
Value interpreter_execute_binary_op(Interpreter* interpreter, ASTNode* node) { Value v = {0}; return v; }
Value interpreter_execute_unary_op(Interpreter* interpreter, ASTNode* node) { Value v = {0}; return v; }
Value interpreter_execute_assignment(Interpreter* interpreter, ASTNode* node) { Value v = {0}; return v; }
Value interpreter_execute_function_call(Interpreter* interpreter, ASTNode* node) { Value v = {0}; return v; }
Value interpreter_execute_variable_declaration(Interpreter* interpreter, ASTNode* node) { Value v = {0}; return v; }
Value interpreter_execute_if_statement(Interpreter* interpreter, ASTNode* node) { Value v = {0}; return v; }
Value interpreter_execute_while_loop(Interpreter* interpreter, ASTNode* node) { Value v = {0}; return v; }
Value interpreter_execute_for_loop(Interpreter* interpreter, ASTNode* node) { Value v = {0}; return v; }
Value interpreter_execute_try_catch(Interpreter* interpreter, ASTNode* node) { Value v = {0}; return v; }
Value interpreter_execute_switch(Interpreter* interpreter, ASTNode* node) { Value v = {0}; return v; }
Value interpreter_execute_match(Interpreter* interpreter, ASTNode* node) { Value v = {0}; return v; }
Value interpreter_execute_block(Interpreter* interpreter, ASTNode* node) { Value v = {0}; return v; }
Value interpreter_execute_return(Interpreter* interpreter, ASTNode* node) { Value v = {0}; return v; }
Value interpreter_execute_break(Interpreter* interpreter, ASTNode* node) { Value v = {0}; return v; }
Value interpreter_execute_continue(Interpreter* interpreter, ASTNode* node) { Value v = {0}; return v; }
Value interpreter_execute_throw(Interpreter* interpreter, ASTNode* node) { Value v = {0}; return v; }
Value interpreter_execute_function_declaration(Interpreter* interpreter, ASTNode* node) { Value v = {0}; return v; }
Value interpreter_execute_class_declaration(Interpreter* interpreter, ASTNode* node) { Value v = {0}; return v; }
Value interpreter_execute_import(Interpreter* interpreter, ASTNode* node) { Value v = {0}; return v; }
Value interpreter_execute_module(Interpreter* interpreter, ASTNode* node) { Value v = {0}; return v; }
Value interpreter_execute_package(Interpreter* interpreter, ASTNode* node) { Value v = {0}; return v; }

void interpreter_set_return(Interpreter* interpreter, int has_return) {}

// Get error code from message with comprehensive pattern matching
static MycoErrorCode get_error_code(const char* message) {
    if (!message) return MYCO_ERROR_INTERNAL_ERROR;
    
    // Runtime Errors (1000-1999)
    if (strstr(message, "Division by zero")) return MYCO_ERROR_DIVISION_BY_ZERO;
    if (strstr(message, "Undefined variable")) return MYCO_ERROR_UNDEFINED_VARIABLE;
    if (strstr(message, "Array index out of bounds")) return MYCO_ERROR_ARRAY_BOUNDS;
    if (strstr(message, "Cannot index non-array value")) return MYCO_ERROR_INVALID_OPERATION;
    if (strstr(message, "Array index must be a number")) return MYCO_ERROR_TYPE_MISMATCH;
    if (strstr(message, "String index out of bounds")) return MYCO_ERROR_ARRAY_BOUNDS;
    if (strstr(message, "Cannot index non-string value")) return MYCO_ERROR_INVALID_OPERATION;
    if (strstr(message, "String index must be a number")) return MYCO_ERROR_TYPE_MISMATCH;
    if (strstr(message, "Member access") && strstr(message, "non-object")) return MYCO_ERROR_INVALID_OPERATION;
    if (strstr(message, "Cannot call non-function")) return MYCO_ERROR_INVALID_FUNCTION;
    if (strstr(message, "Undefined function")) return MYCO_ERROR_UNDEFINED_FUNCTION;
    if (strstr(message, "requires exactly") || strstr(message, "too many arguments")) return MYCO_ERROR_ARGUMENT_COUNT;
    if (strstr(message, "argument must be")) return MYCO_ERROR_TYPE_MISMATCH;
    if (strstr(message, "Modulo by zero")) return MYCO_ERROR_DIVISION_BY_ZERO;
    if (strstr(message, "Power with invalid base")) return MYCO_ERROR_INVALID_CAST;
    
    // Memory Errors (2000-2999)
    if (strstr(message, "Out of memory") || strstr(message, "malloc failed")) return MYCO_ERROR_OUT_OF_MEMORY;
    if (strstr(message, "Null pointer") || strstr(message, "NULL pointer")) return MYCO_ERROR_NULL_POINTER;
    if (strstr(message, "Double free") || strstr(message, "pointer being freed was not allocated")) return MYCO_ERROR_MEMORY_CORRUPTION;
    if (strstr(message, "Memory corruption") || strstr(message, "corrupted")) return MYCO_ERROR_MEMORY_CORRUPTION;
    
    // Type System Errors (3000-3999)
    if (strstr(message, "Type mismatch") || strstr(message, "type mismatch")) return MYCO_ERROR_TYPE_MISMATCH;
    if (strstr(message, "Invalid cast") || strstr(message, "Cannot cast")) return MYCO_ERROR_INVALID_CAST;
    if (strstr(message, "Unsupported operation")) return MYCO_ERROR_INVALID_OPERATION;
    if (strstr(message, "Invalid return type")) return MYCO_ERROR_TYPE_MISMATCH;
    
    // Class and Object Errors (4000-4999)
    if (strstr(message, "Class not found")) return MYCO_ERROR_INTERNAL_ERROR;
    if (strstr(message, "Method not found")) return MYCO_ERROR_INTERNAL_ERROR;
    if (strstr(message, "Instantiation failed") || strstr(message, "Cannot instantiate")) return MYCO_ERROR_INTERNAL_ERROR;
    if (strstr(message, "Inheritance error") || strstr(message, "Parent class")) return MYCO_ERROR_INTERNAL_ERROR;
    if (strstr(message, "Access violation") || strstr(message, "Access denied")) return MYCO_ERROR_INTERNAL_ERROR;
    
    // Exception System Errors (5000-5999)
    if (strstr(message, "Exception thrown") || strstr(message, "throw")) return MYCO_ERROR_INTERNAL_ERROR;
    if (strstr(message, "Unhandled exception")) return MYCO_ERROR_INTERNAL_ERROR;
    if (strstr(message, "Exception in catch")) return MYCO_ERROR_INTERNAL_ERROR;
    if (strstr(message, "Error in finally")) return MYCO_ERROR_INTERNAL_ERROR;
    
    // I/O and System Errors (6000-6999)
    if (strstr(message, "File not found") || strstr(message, "No such file")) return MYCO_ERROR_FILE_NOT_FOUND;
    if (strstr(message, "Permission denied")) return MYCO_ERROR_FILE_PERMISSION;
    if (strstr(message, "I/O error") || strstr(message, "Input/output error")) return MYCO_ERROR_FILE_NOT_FOUND;
    if (strstr(message, "Network error") || strstr(message, "Connection failed")) return MYCO_ERROR_NETWORK_ERROR;
    
    // Syntax and Parse Errors (7000-7999)
    if (strstr(message, "Syntax error") || strstr(message, "Parse error")) return MYCO_ERROR_UNEXPECTED_TOKEN;
    if (strstr(message, "Unexpected token") || strstr(message, "Unexpected")) return MYCO_ERROR_UNEXPECTED_TOKEN;
    if (strstr(message, "Missing token") || strstr(message, "Expected")) return MYCO_ERROR_UNEXPECTED_TOKEN;
    if (strstr(message, "Invalid expression")) return MYCO_ERROR_INVALID_EXPRESSION;
    
    // System and Environment Errors (8000-8999)
    if (strstr(message, "Stack overflow")) return MYCO_ERROR_STACK_OVERFLOW;
    if (strstr(message, "Recursion limit") || strstr(message, "too deep")) return MYCO_ERROR_STACK_OVERFLOW;
    if (strstr(message, "Timeout") || strstr(message, "timed out")) return MYCO_ERROR_TIMEOUT;
    if (strstr(message, "System error")) return MYCO_ERROR_SYSTEM_ERROR;
    
    // Generic fallback
    return MYCO_ERROR_INTERNAL_ERROR;
}

// This function is now defined in error_handling.c

void interpreter_set_error(Interpreter* interpreter, const char* message, int line, int column) {
    if (!interpreter) return;
    
    
    // Initialize global error system if not already done
    if (!global_error_system) {
        global_error_system = enhanced_error_system_create();
    }
    
    // Set basic error state
    interpreter->has_error = 1;
    interpreter->error_line = line;
    interpreter->error_column = column;
    
    // Free existing error message
    if (interpreter->error_message) {
        shared_free_safe(interpreter->error_message, "interpreter", "unknown_function", 5304);
    }
    
    // Create new error message
    if (message) {
        interpreter->error_message = (message ? shared_strdup(message) : NULL);
    } else {
        interpreter->error_message = shared_strdup("Unknown runtime error");
    }
    
    // Use enhanced error reporting
    if (global_error_system) {
        // Determine error code from message
        MycoErrorCode error_code = MYCO_ERROR_INTERNAL_ERROR;
        if (strstr(message, "Division by zero")) error_code = MYCO_ERROR_DIVISION_BY_ZERO;
        else if (strstr(message, "Undefined variable")) error_code = MYCO_ERROR_UNDEFINED_VARIABLE;
        else if (strstr(message, "Array index out of bounds")) error_code = MYCO_ERROR_ARRAY_BOUNDS;
        else if (strstr(message, "Out of memory")) error_code = MYCO_ERROR_OUT_OF_MEMORY;
        else if (strstr(message, "Type mismatch")) error_code = MYCO_ERROR_TYPE_MISMATCH;
        else if (strstr(message, "Null pointer")) error_code = MYCO_ERROR_NULL_POINTER;
        else if (strstr(message, "Stack overflow")) error_code = MYCO_ERROR_STACK_OVERFLOW;
        else if (strstr(message, "File not found")) error_code = MYCO_ERROR_FILE_NOT_FOUND;
        else if (strstr(message, "Permission denied")) error_code = MYCO_ERROR_FILE_PERMISSION;
        else if (strstr(message, "Network error")) error_code = MYCO_ERROR_NETWORK_ERROR;
        else if (strstr(message, "Timeout")) error_code = MYCO_ERROR_TIMEOUT;
        else if (strstr(message, "Syntax error")) error_code = MYCO_ERROR_UNEXPECTED_TOKEN;
        else if (strstr(message, "Parse error")) error_code = MYCO_ERROR_INVALID_EXPRESSION;
        else if (strstr(message, "Compilation failed")) error_code = MYCO_ERROR_COMPILATION_FAILED;
        else if (strstr(message, "Not implemented")) error_code = MYCO_ERROR_UNIMPLEMENTED;
        
        // Create enhanced error
        EnhancedErrorInfo* error = enhanced_error_create(
            error_code,
            enhanced_error_get_severity(error_code),
            enhanced_error_get_category(error_code),
            message,
            interpreter->current_file,
            line,
            column
        );
        
        if (error) {
            // Add context information
            if (interpreter->call_stack) {
                CallFrame* frame = interpreter->call_stack;
                while (frame) {
                    enhanced_error_add_stack_frame(error, 
                        frame->function_name,
                        frame->file_name,
                        frame->line,
                        frame->column,
                        NULL, // source_line
                        NULL  // context_info
                    );
                    frame = frame->next;
                }
            }
            
            // Add suggestion
            const char* suggestion = enhanced_error_get_suggestion(error_code);
            if (suggestion) {
                enhanced_error_add_suggestion(error, suggestion);
            }
            
            // Report the error only if not inside a try block
            if (interpreter->try_depth == 0) {
                enhanced_error_report(global_error_system, error);
            }
        }
    } else {
        // Fallback to simple error display
        printf("Error: %s at line %d, column %d\n", message, line, column);
    }
    
    
    // Clear error state after reporting if in test mode to allow continued execution
    if (interpreter->test_mode) {
        interpreter_clear_error(interpreter);
    }
}

void interpreter_clear_error(Interpreter* interpreter) {
    if (!interpreter) return;
    
    interpreter->has_error = 0;
    interpreter->error_line = 0;
    interpreter->error_column = 0;
    
    if (interpreter->error_message) {
        shared_free_safe(interpreter->error_message, "interpreter", "unknown_function", 5326);
        interpreter->error_message = NULL;
    }
}

void interpreter_set_test_mode(Interpreter* interpreter, int test_mode) {
    if (!interpreter) return;
    interpreter->test_mode = test_mode;
}

int interpreter_has_error(Interpreter* interpreter) {
    return interpreter ? interpreter->has_error : 0;
}

int interpreter_has_return(Interpreter* interpreter) {
    return interpreter ? interpreter->has_return : 0;
}

void value_print(Value* value) { Value s = value_to_string(value); if (s.type == VALUE_STRING && s.data.string_value) { printf("%s", s.data.string_value); } value_free(&s); }
void value_print_debug(Value* value) { value_print(value); }
// Enhanced error handling with stack traces
void interpreter_push_call_frame(Interpreter* interpreter, const char* function_name, const char* file_name, int line, int column) {
    if (!interpreter) return;
    
    // Check stack depth limit
    if (interpreter->stack_depth >= interpreter->max_stack_depth) {
        shared_error_report("interpreter", "unknown_function", "Stack overflow: maximum call depth exceeded", line, column);
        return;
    }
    
    CallFrame* frame = shared_malloc_safe(sizeof(CallFrame), "interpreter", "unknown_function", 5572);
    if (!frame) {
        shared_error_report("interpreter", "unknown_function", "Out of memory: cannot create call frame", line, column);
        return;
    }
    
    frame->function_name = function_name ? shared_strdup(function_name) : shared_strdup("<unknown>");
    frame->file_name = file_name ? shared_strdup(file_name) : shared_strdup("<unknown>");
    frame->line = line;
    frame->column = column;
    
    // Extract source line if available
    frame->source_line = NULL;
    if (interpreter->current_source && line > 0) {
        const char* source = interpreter->current_source;
        int current_line = 1;
        const char* line_start = source;
        
        // Find the line
        while (*source && current_line < line) {
            if (*source == '\n') {
                current_line++;
                line_start = source + 1;
            }
            source++;
        }
        
        if (current_line == line) {
            // Find end of line
            const char* line_end = source;
            while (*line_end && *line_end != '\n') {
                line_end++;
            }
            
            // Allocate and copy the line
            size_t line_len = line_end - line_start;
            frame->source_line = shared_malloc_safe(line_len + 1, "interpreter", "unknown_function", 5608);
            if (frame->source_line) {
                strncpy((char*)frame->source_line, line_start, line_len);
                ((char*)frame->source_line)[line_len] = '\0';
            }
        }
    }
    
    frame->next = interpreter->call_stack;
    
    interpreter->call_stack = frame;
    interpreter->stack_depth++;
}

void interpreter_pop_call_frame(Interpreter* interpreter) {
    if (!interpreter || !interpreter->call_stack) return;
    
    CallFrame* frame = interpreter->call_stack;
    interpreter->call_stack = frame->next;
    interpreter->stack_depth--;
    
    shared_free_safe((void*)frame->function_name, "interpreter", "unknown_function", 5629);
    shared_free_safe((void*)frame->file_name, "interpreter", "unknown_function", 5630);
    if (frame->source_line) {
        shared_free_safe((void*)frame->source_line, "interpreter", "unknown_function", 5632);
    }
    shared_free_safe(frame, "interpreter", "unknown_function", 5634);
}

void interpreter_print_stack_trace(Interpreter* interpreter) {
    if (!interpreter || !interpreter->call_stack) return;
    
    fprintf(stderr, "\nStack trace:\n");
    CallFrame* frame = interpreter->call_stack;
    int depth = 0;
    
    while (frame) {
        fprintf(stderr, "  %d. %s at %s:%d:%d\n", 
                depth, frame->function_name, frame->file_name, frame->line, frame->column);
        
        // Show source line if available
        if (frame->source_line) {
            fprintf(stderr, "     %s\n", frame->source_line);
        }
        
        frame = frame->next;
        depth++;
    }
    fprintf(stderr, "\n");
}

void interpreter_set_error_with_stack(Interpreter* interpreter, const char* message, int line, int column) {
    if (!interpreter) return;
    
    // Set the error
    interpreter_set_error(interpreter, message, line, column);
    
    // Print stack trace if available
    if (interpreter->call_stack) {
        interpreter_print_stack_trace(interpreter);
    }
}

// Set current source text and filename for line extraction
void interpreter_set_source(Interpreter* interpreter, const char* source, const char* filename) {
    if (!interpreter) return;
    interpreter->current_source = source;
    interpreter->current_file = filename;
}

// Exception handling
void interpreter_throw_exception(Interpreter* interpreter, const char* message, int line, int column) {
    if (!interpreter) return;
    
    // Set error with stack trace
    interpreter_set_error_with_stack(interpreter, message, line, column);
    
    // Mark as exception (could be used for different handling)
    // For now, we'll use the same error mechanism
}


// JIT compilation functions
void interpreter_enable_jit(Interpreter* interpreter, int enable) {
    if (!interpreter) return;
    
    interpreter->jit_enabled = enable;
    
    if (enable && !interpreter->jit_context) {
        interpreter->jit_context = jit_context_create(JIT_TARGET_AUTO, JIT_MODE_HYBRID);
        if (interpreter->jit_context) {
            jit_set_optimization_level(interpreter->jit_context, 2);
        }
    } else if (!enable && interpreter->jit_context) {
        jit_context_free(interpreter->jit_context);
        interpreter->jit_context = NULL;
    }
}

void interpreter_set_jit_mode(Interpreter* interpreter, int mode) {
    if (!interpreter) return;
    
    interpreter->jit_mode = mode;
    
    if (interpreter->jit_context) {
        JitCompilationMode jit_mode = JIT_MODE_INTERPRETED;
        switch (mode) {
            case 0: jit_mode = JIT_MODE_INTERPRETED; break;
            case 1: jit_mode = JIT_MODE_HYBRID; break;
            case 2: jit_mode = JIT_MODE_COMPILED; break;
            default: jit_mode = JIT_MODE_HYBRID; break;
        }
        
        // Recreate context with new mode
        jit_context_free(interpreter->jit_context);
        interpreter->jit_context = jit_context_create(JIT_TARGET_AUTO, jit_mode);
        if (interpreter->jit_context) {
            jit_set_optimization_level(interpreter->jit_context, 2);
        }
    }
}

JitContext* interpreter_get_jit_context(Interpreter* interpreter) {
    return interpreter ? interpreter->jit_context : NULL;
}

Value* interpreter_get_self_context(Interpreter* interpreter) {
    return interpreter ? interpreter->self_context : NULL;
}

void interpreter_set_self_context(Interpreter* interpreter, Value* self) {
    if (interpreter) {
        interpreter->self_context = self;
    }
}

int interpreter_compile_function(Interpreter* interpreter, const char* function_name) {
    if (!interpreter || !function_name || !interpreter->jit_enabled || !interpreter->jit_context) {
        return 0;
    }
    
    // Look up function in global environment
    Value func_value = environment_get(interpreter->global_environment, function_name);
    if (func_value.type != VALUE_FUNCTION) {
        return 0;
    }
    
    // Create AST node for function (simplified)
    // In a real implementation, we'd need to store the original AST
    // For now, we'll return success but not actually compile
    return 1;
}

Value interpreter_execute_compiled_function(Interpreter* interpreter, const char* function_name, Value* args, size_t arg_count) {
    if (!interpreter || !function_name || !interpreter->jit_enabled || !interpreter->jit_context) {
        // Fall back to interpreted execution
        return interpreter_execute_function_call(interpreter, NULL);
    }
    
    // Try to execute compiled function
    void** native_args = shared_malloc_safe(sizeof(void*) * arg_count, "interpreter", "unknown_function", 2992);
    if (!native_args) {
        return interpreter_execute_function_call(interpreter, NULL);
    }
    
    // Convert Value* to void** for native execution
    for (size_t i = 0; i < arg_count; i++) {
        native_args[i] = &args[i];
    }
    
    void* result = jit_execute_function(interpreter->jit_context, function_name, native_args);
    shared_free_safe(native_args, "interpreter", "unknown_function", 5769);
    
    if (result) {
        // Convert native result back to Value
        return *(Value*)result;
    } else {
        // Fall back to interpreted execution
        return interpreter_execute_function_call(interpreter, NULL);
    }
}

/**
 * @brief Check if a value matches a pattern (enhanced pattern matching)
 * 
 * @param interpreter The interpreter context
 * @param value The value to match against
 * @param pattern The pattern AST node
 * @return 1 if pattern matches, 0 otherwise
 */
static int pattern_matches(Interpreter* interpreter, Value* value, ASTNode* pattern) {
    if (!interpreter || !value || !pattern) {
        return 0;
    }
    
    switch (pattern->type) {
        case AST_NODE_PATTERN_TYPE:
            return pattern_matches_type(value, pattern->data.pattern_type.type_name);
            
        case AST_NODE_PATTERN_WILDCARD:
            return 1; // Wildcard matches anything
            
        case AST_NODE_PATTERN_DESTRUCTURE:
            return pattern_matches_destructure(interpreter, value, pattern);
            
        case AST_NODE_PATTERN_GUARD:
            return pattern_matches_guard(interpreter, value, pattern);
            
        case AST_NODE_PATTERN_OR:
            return pattern_matches_or(interpreter, value, pattern);
            
        case AST_NODE_PATTERN_AND:
            return pattern_matches_and(interpreter, value, pattern);
            
        case AST_NODE_PATTERN_NOT:
            return !pattern_matches(interpreter, value, pattern->data.pattern_not.pattern);
            
        case AST_NODE_PATTERN_RANGE:
            return pattern_matches_range(interpreter, value, pattern);
            
        case AST_NODE_PATTERN_REGEX:
            return pattern_matches_regex(interpreter, value, pattern);
            
        default:
            // Fall back to simple equality for basic patterns
            Value pattern_value = eval_node(interpreter, pattern);
            int matches = value_equals(value, &pattern_value);
            value_free(&pattern_value);
            return matches;
    }
}

/**
 * @brief Check if value matches a type pattern
 */
static int pattern_matches_type(Value* value, const char* type_name) {
    if (!value || !type_name) return 0;
    
    // Handle common type names
    if (strcmp(type_name, "Int") == 0) {
        return value->type == VALUE_NUMBER && value->data.number_value == (int)value->data.number_value;
    }
    if (strcmp(type_name, "Float") == 0) {
        return value->type == VALUE_NUMBER;
    }
    if (strcmp(type_name, "String") == 0) {
        return value->type == VALUE_STRING;
    }
    if (strcmp(type_name, "Bool") == 0) {
        return value->type == VALUE_BOOLEAN;
    }
    if (strcmp(type_name, "Array") == 0) {
        return value->type == VALUE_ARRAY;
    }
    if (strcmp(type_name, "Object") == 0) {
        return value->type == VALUE_OBJECT;
    }
    if (strcmp(type_name, "Null") == 0) {
        return value->type == VALUE_NULL;
    }
    
    return 0;
}

/**
 * @brief Check if value matches a destructuring pattern
 */
static int pattern_matches_destructure(Interpreter* interpreter, Value* value, ASTNode* pattern) {
    if (!value || !pattern) return 0;
    
    if (pattern->data.pattern_destructure.is_array) {
        // Array destructuring: [a, b, c]
        if (value->type != VALUE_ARRAY) return 0;
        
        // For now, simplified array destructuring - just check if it's an array
        // TODO: Implement proper array element matching
        return 1;
    } else {
        // Object destructuring: {name: n, age: a}
        if (value->type != VALUE_OBJECT) return 0;
        
        // For now, just check if it's an object (simplified)
        return 1;
    }
}

/**
 * @brief Check if value matches a guard pattern
 */
static int pattern_matches_guard(Interpreter* interpreter, Value* value, ASTNode* pattern) {
    if (!value || !pattern) return 0;
    
    // First check if the base pattern matches
    if (!pattern_matches(interpreter, value, pattern->data.pattern_guard.pattern)) {
        return 0;
    }
    
    // Then check the guard condition
    Value condition_result = eval_node(interpreter, pattern->data.pattern_guard.condition);
    int matches = condition_result.type == VALUE_BOOLEAN && condition_result.data.boolean_value;
    value_free(&condition_result);
    return matches;
}

/**
 * @brief Check if value matches an OR pattern
 */
static int pattern_matches_or(Interpreter* interpreter, Value* value, ASTNode* pattern) {
    if (!value || !pattern) return 0;
    
    return pattern_matches(interpreter, value, pattern->data.pattern_or.left) ||
           pattern_matches(interpreter, value, pattern->data.pattern_or.right);
}

/**
 * @brief Check if value matches an AND pattern
 */
static int pattern_matches_and(Interpreter* interpreter, Value* value, ASTNode* pattern) {
    if (!value || !pattern) return 0;
    
    return pattern_matches(interpreter, value, pattern->data.pattern_and.left) &&
           pattern_matches(interpreter, value, pattern->data.pattern_and.right);
}

/**
 * @brief Check if value matches a range pattern
 */
static int pattern_matches_range(Interpreter* interpreter, Value* value, ASTNode* pattern) {
    if (!value || !pattern || value->type != VALUE_NUMBER) return 0;
    
    Value start_val = eval_node(interpreter, pattern->data.pattern_range.start);
    Value end_val = eval_node(interpreter, pattern->data.pattern_range.end);
    
    if (start_val.type != VALUE_NUMBER || end_val.type != VALUE_NUMBER) {
        value_free(&start_val);
        value_free(&end_val);
        return 0;
    }
    
    double val = value->data.number_value;
    double start = start_val.data.number_value;
    double end = end_val.data.number_value;
    
    value_free(&start_val);
    value_free(&end_val);
    
    if (pattern->data.pattern_range.inclusive) {
        return val >= start && val <= end;
    } else {
        return val >= start && val < end;
    }
}

/**
 * @brief Check if value matches a regex pattern
 */
static int pattern_matches_regex(Interpreter* interpreter, Value* value, ASTNode* pattern) {
    if (!value || !pattern || value->type != VALUE_STRING) return 0;
    
    // For now, just check if it's a string (simplified regex matching)
    // TODO: Implement actual regex matching
    return 1;
}

// ============================================================================
// GLOBAL SYSTEM MANAGEMENT
// ============================================================================

/**
 * @brief Initialize global error and debug systems
 */
void interpreter_initialize_global_systems(void) {
    if (!global_error_system) {
        global_error_system = enhanced_error_system_create();
    }
    if (!global_debug_system) {
        global_debug_system = debug_system_create();
    }
    if (!global_repl_session) {
        global_repl_session = repl_debug_session_create();
    }
}

/**
 * @brief Cleanup global error and debug systems
 */
void interpreter_cleanup_global_systems(void) {
    if (global_repl_session) {
        repl_debug_session_free(global_repl_session);
        global_repl_session = NULL;
    }
    if (global_debug_system) {
        debug_system_free(global_debug_system);
        global_debug_system = NULL;
    }
    if (global_error_system) {
        enhanced_error_system_free(global_error_system);
        global_error_system = NULL;
    }
}

/**
 * @brief Get global error system
 */
EnhancedErrorSystem* interpreter_get_global_error_system(void) {
    if (!global_error_system) {
        interpreter_initialize_global_systems();
    }
    return global_error_system;
}

/**
 * @brief Get global debug system
 */
DebugSystem* interpreter_get_global_debug_system(void) {
    if (!global_debug_system) {
        interpreter_initialize_global_systems();
    }
    return global_debug_system;
}

/**
 * @brief Get global REPL debug session
 */
ReplDebugSession* interpreter_get_global_repl_session(void) {
    if (!global_repl_session) {
        interpreter_initialize_global_systems();
    }
    return global_repl_session;
}

// ============================================================================
// BENCHMARK TIMING FUNCTIONS
// ============================================================================

void interpreter_set_benchmark_mode(Interpreter* interpreter, int enabled) {
    if (interpreter) {
        interpreter->benchmark_mode = enabled;
    }
}

uint64_t interpreter_get_execution_time_ns(Interpreter* interpreter) {
    return interpreter ? interpreter->execution_time_ns : 0;
}

void interpreter_start_timing(Interpreter* interpreter) {
    if (interpreter && interpreter->benchmark_mode) {
        struct timespec ts;
        clock_gettime(CLOCK_MONOTONIC, &ts);
        interpreter->start_time_ns = (uint64_t)ts.tv_sec * 1000000000ULL + ts.tv_nsec;
    }
}

void interpreter_stop_timing(Interpreter* interpreter) {
    if (interpreter && interpreter->benchmark_mode) {
        struct timespec ts;
        clock_gettime(CLOCK_MONOTONIC, &ts);
        uint64_t end_time_ns = (uint64_t)ts.tv_sec * 1000000000ULL + ts.tv_nsec;
        interpreter->execution_time_ns = end_time_ns - interpreter->start_time_ns;
    }
}<|MERGE_RESOLUTION|>--- conflicted
+++ resolved
@@ -13,12 +13,7 @@
 #include <stdlib.h>
 #include <string.h>
 #include <stdio.h>
-<<<<<<< HEAD
-#include <time.h>
-#include <stdint.h>
-=======
 #include "../../include/core/bytecode.h"
->>>>>>> ea7708d0
 
 // Forward declarations for pattern matching functions
 static int pattern_matches(Interpreter* interpreter, Value* value, ASTNode* pattern);
@@ -96,23 +91,6 @@
     interpreter->jit_context = NULL;
     interpreter->jit_enabled = 0;
     interpreter->jit_mode = 0;
-    
-    // Benchmark timing initialization
-    interpreter->benchmark_mode = 0;
-    interpreter->execution_time_ns = 0;
-    interpreter->start_time_ns = 0;
-    
-    // Hot spot tracking initialization
-    interpreter->hot_spot_tracker = NULL;
-    
-    // Micro-JIT compiler initialization
-    interpreter->micro_jit_context = NULL;
-    
-    // Value specialization initialization
-    interpreter->value_specializer = NULL;
-    
-    // Adaptive executor initialization
-    interpreter->adaptive_executor = NULL;
     
     // Macro system initialization
     interpreter->macro_expander = macro_expander_create();
@@ -936,35 +914,4 @@
         interpreter_initialize_global_systems();
     }
     return global_repl_session;
-}
-
-// ============================================================================
-// BENCHMARK TIMING FUNCTIONS
-// ============================================================================
-
-void interpreter_set_benchmark_mode(Interpreter* interpreter, int enabled) {
-    if (interpreter) {
-        interpreter->benchmark_mode = enabled;
-    }
-}
-
-uint64_t interpreter_get_execution_time_ns(Interpreter* interpreter) {
-    return interpreter ? interpreter->execution_time_ns : 0;
-}
-
-void interpreter_start_timing(Interpreter* interpreter) {
-    if (interpreter && interpreter->benchmark_mode) {
-        struct timespec ts;
-        clock_gettime(CLOCK_MONOTONIC, &ts);
-        interpreter->start_time_ns = (uint64_t)ts.tv_sec * 1000000000ULL + ts.tv_nsec;
-    }
-}
-
-void interpreter_stop_timing(Interpreter* interpreter) {
-    if (interpreter && interpreter->benchmark_mode) {
-        struct timespec ts;
-        clock_gettime(CLOCK_MONOTONIC, &ts);
-        uint64_t end_time_ns = (uint64_t)ts.tv_sec * 1000000000ULL + ts.tv_nsec;
-        interpreter->execution_time_ns = end_time_ns - interpreter->start_time_ns;
-    }
 }